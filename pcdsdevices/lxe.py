--- conflicted
+++ resolved
@@ -44,10 +44,7 @@
                         SyncAxesBase, SyncAxis, pseudo_position_argument,
                         real_position_argument)
 from .signal import NotepadLinkedSignal, UnitConversionDerivedSignal
-<<<<<<< HEAD
-=======
 from .sim import FastMotor
->>>>>>> c8940bd7
 from .utils import convert_unit, get_status_float, get_status_value
 
 if typing.TYPE_CHECKING:
