import itertools
import logging

import pytest
from bluesky import RunEngine
from bluesky.plan_stubs import close_run, open_run, stage, unstage
from ophyd.sim import make_fake_device
from ophyd.status import MoveStatus
from ophyd.status import wait as status_wait
from ophyd.utils.epics_pvs import AlarmSeverity, AlarmStatus
from ophyd.utils.errors import LimitError

from ..epics_motor import (IMS, MMC100, PMC100, BeckhoffAxis, EpicsMotor,
                           EpicsMotorInterface, Motor, MotorDisabledError,
                           Newport, OffsetIMSWithPreset, OffsetMotor,
                           PCDSMotorBase)

logger = logging.getLogger(__name__)


def fake_class_setup(cls):
    """
    Make the fake class and modify if needed
    """
    FakeClass = make_fake_device(cls)
    # Recover subscription decorator behavior on motor class
    for name, cpt in FakeClass._sig_attrs.items():
        source_cpt = getattr(FakeClass.mro()[1], name)
        cpt._subscriptions.update(
            source_cpt._subscriptions
        )
    return FakeClass


def motor_setup(motor):
    """
    Set up the motor based on the class
    """
    if isinstance(motor, EpicsMotorInterface):
        motor.user_readback.sim_put(0)
        motor.high_limit_travel.put(100)
        motor.low_limit_travel.put(-100)
        motor.user_setpoint.sim_set_limits((-100, 100))
        motor.velocity.sim_put(10)

    if isinstance(motor, PCDSMotorBase):
        motor.motor_spg.sim_put(2)
        motor.motor_spg.sim_set_enum_strs(['Stop', 'Pause', 'Go'])

    if isinstance(motor, IMS):
        motor.bit_status.sim_put(0)
        motor.part_number.sim_put('PN123')
        motor.error_severity.sim_put(0)
        motor.reinit_command.sim_put(0)


def fake_motor(cls, name='test_motor'):
    """
    Given a real class, lets get a fake motor
    """
    FakeCls = fake_class_setup(cls)
    motor = FakeCls('TST:MTR', name=name)
    motor_setup(motor)
    return motor


# Here I set up fixtures that test each level's overrides
# Test in subclasses too to make sure we didn't break it!

@pytest.fixture(scope='function',
                params=[EpicsMotorInterface, PCDSMotorBase, IMS, Newport,
                        MMC100, PMC100, BeckhoffAxis])
def fake_epics_motor(request):
    """
    Test EpicsMotorInterface and subclasses
    """
    return fake_motor(request.param, name=f'mot_{request.node.name}')


@pytest.fixture(scope='function',
                params=[PCDSMotorBase, IMS, Newport, MMC100, PMC100])
def fake_pcds_motor(request):
    """
    Test PCDSMotorBase and subclasses
    """
    return fake_motor(request.param, name=f'mot_{request.node.name}')


@pytest.fixture(scope='function')
def fake_ims(request):
    """
    Test IMS-specific overrides
    """
    return fake_motor(IMS, name=f'mot_{request.node.name}')


@pytest.fixture(scope='function')
def fake_beckhoff(request):
    """
    Test Beckhoff-specific overrides
    """
    return fake_motor(BeckhoffAxis, name=f'mot_{request.node.name}')


@pytest.fixture(scope='function')
def fake_offset_ims():
    off_ims = make_fake_device(OffsetMotor)('FAKE:OFFSET:IMS',
                                            motor_prefix='MOTOR:PREFIX',
                                            name='fake_offset_ims')
    motor_setup(off_ims.motor)
    # start with motor position at 1
    off_ims.motor.user_readback.sim_put(1)
    return off_ims


@pytest.fixture(scope='function')
def fake_offset_ims_with_preset():
    off_ims = make_fake_device(OffsetIMSWithPreset)(
        'OFFSET:IMS:WITH:PRESET',
        motor_prefix='MOTOR:PREFIX',
        name='fake_offset_ims_with_preset')

    motor_setup(off_ims.motor)
    # start with motor position at 1
    off_ims.motor.user_readback.sim_put(1)
    return off_ims


def test_epics_motor_soft_limits(fake_epics_motor):
    logger.debug('test_epics_motor_soft_limits')
    m = fake_epics_motor
    # Check that our limits were set correctly
    assert m.limits == (-100, 100)
    assert m.get_low_limit() == -100
    assert m.get_high_limit() == 100
    # Check that we can not move past the soft limits
    with pytest.raises(ValueError):
        m.move(-150)
    # Try to move to a valid position
    m.move(60, wait=False)
    # move current position to -150
    m.user_readback.sim_put(-150)
    # Try to set low limit to higher than current position
    with pytest.raises(ValueError):
        # current position: -150
        m.set_low_limit(-101)
    # move current position to 150
    m.user_readback.sim_put(150)
    # Try to set low limit to lower than the current
    # position but higher than high limit.
    with pytest.raises(ValueError):
        # current high limit: 100
        # current position: 150
        m.set_low_limit(120)
    # Try to set hi limit to lower than current position
    with pytest.raises(ValueError):
        # current position: 150
        m.set_high_limit(90)
    # Try to set high limit to higher than the current
    # position but lower than low limit.
    # change the current position to -110
    m.user_readback.sim_put(-110)
    with pytest.raises(ValueError):
        # current low limit: -100
        # current position: -110
        m.set_high_limit(-105)
    # change the current position to 50
    m.user_readback.sim_put(50)
    # Try to successfully set the high and low limits:
    # current low limit: -100
    # current high limit: 100
    # current position:  50
    m.set_low_limit(-110)
    m.set_high_limit(110)
    m.check_value(42)
    assert m.get_low_limit() == -110
    assert m.get_high_limit() == 110


def test_clearing_limits(fake_epics_motor):
    m = fake_epics_motor
    # current limits: -100, 100
    assert m.get_low_limit() == -100
    assert m.get_high_limit() == 100
    m.clear_limits()
    assert m.get_low_limit() == 0
    assert m.get_high_limit() == 0


def test_limits_update_from_epics(fake_epics_motor: EpicsMotorInterface):
    mot = fake_epics_motor
    for low, high in (
        (-10, 10),
        (-100, 100),
        (0, 100),
        (-100, 0),
    ):
        mot.high_limit_travel.put(high)
        mot.low_limit_travel.put(low)
        for num in range(low + 1, high):
            mot.check_value(num)
        for num in itertools.chain(
            range(low - 10, low),
            range(high + 1, high + 10),
        ):
            with pytest.raises(LimitError):
                mot.check_value(num)
                # debug only hit if the check_value doesn't raise
                logger.debug(f'{low} < {num} < {high}')
                logger.debug(f'limits are {mot.limits}')
                logger.debug(f'LLM={mot.low_limit_travel.get()}')
                logger.debug(f'HLM={mot.high_limit_travel.get()}')
                logger.debug(f'md={mot.user_setpoint.metadata}')


def test_epics_motor_tdir(fake_pcds_motor):
    logger.debug('test_epics_motor_tdir')
    m = fake_pcds_motor
    # Simulate a moving motor
    m._pos_changed(value=-1.0, old_value=0.0)
    assert m.direction_of_travel.get() == 0
    m._pos_changed(value=2.0, old_value=-1.0)
    assert m.direction_of_travel.get() == 1


def test_ims_clear_flag(fake_ims):
    logger.debug('test_ims_clear_flag')
    m = fake_ims
    # Already cleared
    m.clear_all_flags()
    # Clear a specific flag
    m.bit_status.sim_put(4194304)  # 2*22
    st = m.clear_stall(wait=False)
    assert m.seq_seln.get() == 40
    # Status should not be done until error goes away
    assert not st.done
    assert not st.success
    m.bit_status.sim_put(0)
    st.wait(timeout=1)
    assert st.done
    assert st.success


def test_ims_reinitialize(fake_ims):
    logger.debug('test_ims_reinitialize')
    m = fake_ims
    # Do not reinitialize on auto-setup
    m.auto_setup()
    assert m.reinit_command.get() == 0
    # Check that we reinitialize
    m.error_severity.sim_put(3)
    st = m.reinitialize(wait=False)
    assert m.reinit_command.get() == 1
    # Status should not be complete until reinitialize is done
    assert not st.done
    assert not st.success
    # When error severity is no longer 3 we are reinitialized
    m.error_severity.sim_put(0)
    status_wait(st)
    assert st.done
    assert st.success


def test_ims_stage_in_plan(fake_ims):
    logger.debug('test_ims_stage_in_plan')
    RE = RunEngine()
    m = fake_ims

    def plan():
        yield from open_run()
        yield from stage(m)
        yield from unstage(m)
        yield from close_run()

    RE(plan())


def test_spg_resume_pause_stop(fake_pcds_motor):
    logger.debug('test_resume_pause_stop')
    m = fake_pcds_motor
    m.spg_stop()
    assert m.motor_spg.get(as_string=True) == 'Stop'
    with pytest.raises(MotorDisabledError):
        m.check_value(10)
    with pytest.raises(MotorDisabledError):
        m.move(10, wait=False)
    m.spg_pause()
    assert m.motor_spg.get(as_string=True) == 'Pause'
    with pytest.raises(MotorDisabledError):
        m.move(10, wait=False)
    m.spg_go()
    assert m.motor_spg.get(as_string=True) == 'Go'
    # Test staging
    m.motor_spg.put(0)
    m.stage()
    assert m.motor_spg.get() == 2
    # Test unstaging
    m.unstage()
    assert m.motor_spg.get() == 0


def test_disable(fake_pcds_motor):
    logger.debug('test_disable')
    m = fake_pcds_motor
    m.disable()
    with pytest.raises(MotorDisabledError):
        m.check_value(1)
    with pytest.raises(MotorDisabledError):
        m.move(1, wait=False)
    m.enable()
    m.move(1, wait=False)


def test_beckhoff_error_clear(fake_beckhoff):
    m = fake_beckhoff
    m.clear_error()
    assert m.plc.cmd_err_reset.get() == 1
    m.stage()
    m.unstage()


<<<<<<< HEAD
def test_beckhoff_velo_error(fake_beckhoff):
    mot = fake_beckhoff
    # Zero velo move fails silently if we don't catch it here
    mot.velocity.sim_put(0)
    low_limit = mot.low_limit_travel.get()
    high_limit = mot.high_limit_travel.get()
    for num in range(low_limit + 1, high_limit):
        with pytest.raises(RuntimeError):
            mot.check_value(num)

    with pytest.raises(RuntimeError):
        mot.move((low_limit + high_limit) / 2, wait=False)
=======
def test_beckhoff_error_status(fake_beckhoff: BeckhoffAxis):
    # Helper
    def sim_move(dest: float, error: str = '', code: int = 0) -> MoveStatus:
        status = fake_beckhoff.move(dest, wait=False)
        assert fake_beckhoff.user_setpoint.get() == dest
        fake_beckhoff.motor_done_move.sim_put(0)
        fake_beckhoff.user_readback.sim_put(dest)
        fake_beckhoff.plc.status.sim_put(error)
        fake_beckhoff.plc.err_bool.sim_put(bool(error))
        fake_beckhoff.plc.err_code.sim_put(code)
        fake_beckhoff.motor_done_move.sim_put(1)
        return status

    # Known starting configuration
    fake_beckhoff.user_readback.sim_put(0)
    fake_beckhoff.user_setpoint.sim_put(0)
    fake_beckhoff.plc.status.sim_put("")
    fake_beckhoff.plc.err_code.sim_put(0)
    fake_beckhoff.motor_done_move.sim_put(1)
    fake_beckhoff.direction_of_travel.sim_put(0)
    fake_beckhoff.low_limit_switch.sim_put(0)
    fake_beckhoff.high_limit_switch.sim_put(0)
    fake_beckhoff.user_readback.alarm_severity = AlarmSeverity.NO_ALARM
    fake_beckhoff.user_readback.alarm_status = AlarmStatus.NO_ALARM

    # No error normal case
    status = sim_move(dest=1)
    status.wait(timeout=1)

    # No error from cases that would be error in EpicsMotor
    # Limit switch case
    fake_beckhoff.low_limit_switch.sim_put(1)
    status = sim_move(dest=-2)
    status.wait(timeout=1)
    fake_beckhoff.low_limit_switch.sim_put(0)
    # Alarm severity case
    fake_beckhoff.user_readback.alarm_severity = AlarmSeverity.MAJOR
    status = sim_move(dest=3)
    status.wait(timeout=1)
    fake_beckhoff.user_readback.alarm_severity = AlarmSeverity.NO_ALARM

    # Yes error, message preserved
    msg = 'test_error'
    status = sim_move(dest=4, error=msg)
    with pytest.raises(RuntimeError):
        status.wait(timeout=1)
    status_msg = status.exception().args[0]
    assert status_msg == msg

    # Yes error, message and error code preserved
    code = 17056  # Real error code 0x42a0
    status = sim_move(dest=5, error=msg, code=code)
    with pytest.raises(RuntimeError):
        status.wait(timeout=1)
    status_msg = status.exception().args[0]
    assert status_msg in status_msg
    assert hex(code) in status_msg
>>>>>>> e7807747


def test_motor_factory():
    m = Motor('TST:MY:MMS:01', name='test_motor')
    assert isinstance(m, IMS)
    m = Motor('TST:RANDOM:MTR:01', name='test_motor')
    assert isinstance(m, EpicsMotor)


def test_fake_offset_ims(fake_offset_ims):
    off_ims = fake_offset_ims
    # with motor position at 1
    logger.debug('Motor position: %d', off_ims.motor.position)
    logger.debug('User Offset: %d', off_ims.user_offset.get())
    # set offset to 3
    off_ims.user_offset.sim_put(3)
    # pseudo_motor pos => real_pos.motor - self.user_offset.get()
    # pseudo_motor = 1 + -3 = -2
    assert off_ims.pseudo_motor.position == -2

    # set current position to 5
    off_ims.set_current_position(5)
    # new_offset = position - self.position[0]
    # new_offset = 5 - 1 => 4
    logger.debug('New Offset: %d', off_ims.user_offset.get())
    assert off_ims.user_offset.get() == 4
    logger.debug('Motor position %d', off_ims.motor.position)
    # if new offset 4, motor pos == 1
    # pseudo pos = real_pos.motor - self.user_offset.get()
    # 1 - (4) = -3
    assert off_ims.pseudo_motor.position == -3

    # test moving
    off_ims.move(7, wait=False)
    # motor pos =  pseudo_pos.pseudo_motor + self.user_offset.get()
    # 7 + (4) = 11
    assert off_ims.motor.user_setpoint.get() == 11
    # the actuall motor has not move technically, so to trully test the
    # pseudo motor here, we should put the value of motor at 11:
    off_ims.motor.user_readback.sim_put(11)
    # pseudo pos == real_pos.motor - self.user_offset.get()
    # 11 - 4 = 7
    assert off_ims.pseudo_motor.position == 7

    off_ims.motor.user_readback.sim_put(-6)
    # pseudo pos == real_pos.motor - self.user_offset.get()
    # -6 - 4 = -10
    assert off_ims.pseudo_motor.position == -10


def test_offset_ims_with_preset(fake_offset_ims_with_preset):
    off_ims = fake_offset_ims_with_preset
    # set current position to 5
    off_ims.set_current_position(5)
    # new_offset = position - self.position[0]
    # new_offset = 5 - 1 => 4
    logger.debug('New Offset: %d', off_ims.user_offset.get())
    assert off_ims.user_offset.get() == 4
    # because use_ims_preset == True we should have the _SET pv with same value
    assert off_ims.offset_set_pv.get() == 4
    logger.debug('Motor position %d', off_ims.motor.position)
    # if new offset 4, motor pos == 1
    # pseudo pos = real_pos.motor - self.user_offset.get()
    # 1 - (4) = -3
    assert off_ims.pseudo_motor.position == -3


def test_motion_error_filter(fake_epics_motor, caplog):
    # Quick utilities for changing our state
    def sim_do_move(mot):
        mot.move(mot.position + 1, wait=False)
        sim_is_moving(mot)

    def sim_is_moving(mot):
        pos = mot.user_readback.get()
        if mot.user_setpoint.get() == pos:
            mot.user_setpoint.sim_put(pos + 1)
        mot.motor_is_moving.sim_put(1)
        mot.motor_done_move.sim_put(0)

    def sim_done(mot):
        mot.user_readback.sim_put(mot.user_setpoint.get())
        mot.motor_is_moving.sim_put(0)
        mot.motor_done_move.sim_put(1)

    def generate_test_logs(mot):
        num = 0
        num += generate_filtered_logs(mot)
        num += generate_unfiltered_logs(mot)
        return num

    def generate_filtered_logs(mot):
        mot.log.warning('fake log alarm warning')
        mot.log.error('fake log alarm error')
        return 2

    def generate_unfiltered_logs(mot):
        mot.log.warning('fake log warning')
        mot.log.error('fake log error')
        return 2

    def get_logs():
        return list(
            tup for tup in caplog.record_tuples if tup[0] == 'ophyd.objects'
        )

    def assert_real_test(mot):
        # Cause a move and check how many logs at end
        sim_do_move(mot)
        caplog.clear()
        sim_done(mot)
        unfiltered = get_logs()
        # See a move and check how many logs at end
        sim_is_moving(mot)
        caplog.clear()
        sim_done(mot)
        filtered = get_logs()
        msg = "No logs filtered in the observed move."
        assert len(unfiltered) > len(filtered), msg

    # Initialize the alarm status/severity attributes
    fake_epics_motor.user_readback.alarm_status = AlarmStatus.NO_ALARM
    fake_epics_motor.user_readback.alarm_severity = AlarmSeverity.NO_ALARM
    # We expect alarm logs to be filtered outside of moves
    # Make sure the normal mechanisms work: all logs happen during our moves
    sim_do_move(fake_epics_motor)
    caplog.clear()
    count = generate_test_logs(fake_epics_motor)
    normal_logs = get_logs()
    assert len(normal_logs) == count, "Did not see all the logs"
    # Make sure only the unfiltered logs happen between moves
    sim_done(fake_epics_motor)
    caplog.clear()
    generate_filtered_logs(fake_epics_motor)
    count = generate_unfiltered_logs(fake_epics_motor)
    filtered_logs = get_logs()
    assert len(filtered_logs) == count, "Did not filter the logs correctly."

    # Now that the baseline works, examine the full codepaths
    # First, try for an accepted alarm state
    fake_epics_motor.user_readback.alarm_status = AlarmStatus.STATE
    fake_epics_motor.user_readback.alarm_severity = AlarmSeverity.MINOR
    fake_epics_motor.tolerated_alarm = AlarmSeverity.MINOR
    assert_real_test(fake_epics_motor)

    # Second, try for an unaccepted alarm state
    fake_epics_motor.user_readback.alarm_severity = AlarmSeverity.MAJOR
    assert_real_test(fake_epics_motor)


@pytest.mark.parametrize("cls", [PCDSMotorBase, IMS, Newport, MMC100,
                                 PMC100, BeckhoffAxis, EpicsMotor])
@pytest.mark.timeout(5)
def test_disconnected_motors(cls):
    cls('MOTOR', name='motor')


@pytest.mark.parametrize("cls", [OffsetMotor, OffsetIMSWithPreset])
@pytest.mark.timeout(5)
def test_disconnected_offset_motors(cls):
    cls('MOTOR', motor_prefix='MOTOR:PREFIX', name='motor')<|MERGE_RESOLUTION|>--- conflicted
+++ resolved
@@ -319,7 +319,6 @@
     m.unstage()
 
 
-<<<<<<< HEAD
 def test_beckhoff_velo_error(fake_beckhoff):
     mot = fake_beckhoff
     # Zero velo move fails silently if we don't catch it here
@@ -332,7 +331,8 @@
 
     with pytest.raises(RuntimeError):
         mot.move((low_limit + high_limit) / 2, wait=False)
-=======
+
+
 def test_beckhoff_error_status(fake_beckhoff: BeckhoffAxis):
     # Helper
     def sim_move(dest: float, error: str = '', code: int = 0) -> MoveStatus:
@@ -390,7 +390,6 @@
     status_msg = status.exception().args[0]
     assert status_msg in status_msg
     assert hex(code) in status_msg
->>>>>>> e7807747
 
 
 def test_motor_factory():
